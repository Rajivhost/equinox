--- conflicted
+++ resolved
@@ -15,13 +15,7 @@
     // we want to validate that the JSON UTF8 is working happily
     VolatileStore<byte[]>()
 let createServiceMemory log store =
-<<<<<<< HEAD
-    Backend.Cart.Service(log, fun (id,opt) -> MemoryStore.Resolver(store, Domain.Cart.Events.codecNewtonsoft, fold, initial).Resolve(id,?option=opt))
-=======
-    Backend.Cart.create log (fun (id,opt) -> MemoryStore.Resolver(store, Domain.Cart.Events.codec, fold, initial).Resolve(id,?option=opt))
-
-let codec = Domain.Cart.Events.codec
->>>>>>> 4ae425ac
+    Backend.Cart.create log (fun (id,opt) -> MemoryStore.Resolver(store, Domain.Cart.Events.codecNewtonsoft, fold, initial).Resolve(id,?option=opt))
 
 let eventStoreCodec = Domain.Cart.Events.codecNewtonsoft
 let resolveGesStreamWithRollingSnapshots gateway =
