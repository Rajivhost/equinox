--- conflicted
+++ resolved
@@ -11,14 +11,8 @@
 module Cart =
     let fold, initial = Domain.Cart.Fold.fold, Domain.Cart.Fold.initial
     let snapshot = Domain.Cart.Fold.isOrigin, Domain.Cart.Fold.snapshot
-<<<<<<< HEAD
-    let codec = Domain.Cart.Events.JsonElementCodec.codec IntegrationJsonSerializer.options
+    let codec = Domain.Cart.Events.codecStj IntegrationJsonSerializer.options
     let createServiceWithoutOptimization store log =
-=======
-    let codec = Domain.Cart.Events.codecStj IntegrationJsonSerializer.options
-    let createServiceWithoutOptimization connection batchSize log =
-        let store = createCosmosContext connection batchSize
->>>>>>> 2f3cfaab
         let resolve (id,opt) = Resolver(store, codec, fold, initial, CachingStrategy.NoCaching, AccessStrategy.Unoptimized).Resolve(id,?option=opt)
         Backend.Cart.create log resolve
     let projection = "Compacted",snd snapshot
@@ -26,30 +20,15 @@
     let createServiceWithEmptyUnfolds store log =
         let unfArgs = Domain.Cart.Fold.isOrigin, fun _ -> Seq.empty
         let resolve (id,opt) = Resolver(store, codec, fold, initial, CachingStrategy.NoCaching, AccessStrategy.MultiSnapshot unfArgs).Resolve(id,?option=opt)
-<<<<<<< HEAD
-        Backend.Cart.Service(log, resolve)
+        Backend.Cart.create log resolve
     let createServiceWithSnapshotStrategy store log =
         let resolve (id,opt) = Resolver(store, codec, fold, initial, CachingStrategy.NoCaching, AccessStrategy.Snapshot snapshot).Resolve(id,?option=opt)
-        Backend.Cart.Service(log, resolve)
+        Backend.Cart.create log resolve
     let createServiceWithSnapshotStrategyAndCaching store log cache =
         let sliding20m = CachingStrategy.SlidingWindow (cache, TimeSpan.FromMinutes 20.)
         let resolve (id,opt) = Resolver(store, codec, fold, initial, sliding20m, AccessStrategy.Snapshot snapshot).Resolve(id,?option=opt)
-        Backend.Cart.Service(log, resolve)
+        Backend.Cart.create log resolve
     let createServiceWithRollingState store log =
-=======
-        Backend.Cart.create log resolve
-    let createServiceWithSnapshotStrategy connection batchSize log =
-        let store = createCosmosContext connection batchSize
-        let resolve (id,opt) = Resolver(store, codec, fold, initial, CachingStrategy.NoCaching, AccessStrategy.Snapshot snapshot).Resolve(id,?option=opt)
-        Backend.Cart.create log resolve
-    let createServiceWithSnapshotStrategyAndCaching connection batchSize log cache =
-        let store = createCosmosContext connection batchSize
-        let sliding20m = CachingStrategy.SlidingWindow (cache, TimeSpan.FromMinutes 20.)
-        let resolve (id,opt) = Resolver(store, codec, fold, initial, sliding20m, AccessStrategy.Snapshot snapshot).Resolve(id,?option=opt)
-        Backend.Cart.create log resolve
-    let createServiceWithRollingState connection log =
-        let store = createCosmosContext connection 1
->>>>>>> 2f3cfaab
         let access = AccessStrategy.RollingState Domain.Cart.Fold.snapshot
         let resolve (id,opt) = Resolver(store, codec, fold, initial, CachingStrategy.NoCaching, access).Resolve(id,?option=opt)
         Backend.Cart.create log resolve
@@ -59,25 +38,14 @@
     let codec = Domain.ContactPreferences.Events.codecStj IntegrationJsonSerializer.options
     let createServiceWithoutOptimization createGateway defaultBatchSize log _ignoreWindowSize _ignoreCompactionPredicate =
         let gateway = createGateway defaultBatchSize
-<<<<<<< HEAD
         let resolve = Resolver(gateway, codec, fold, initial, CachingStrategy.NoCaching, AccessStrategy.Unoptimized).Resolve
-        Backend.ContactPreferences.Service(log, resolve)
+        Backend.ContactPreferences.create log resolve
     let createService log store =
         let resolve = Resolver(store, codec, fold, initial, CachingStrategy.NoCaching, AccessStrategy.LatestKnownEvent).Resolve
-        Backend.ContactPreferences.Service(log, resolve)
+        Backend.ContactPreferences.create log resolve
     let createServiceWithLatestKnownEvent store log cachingStrategy =
         let resolve = Resolver(store, codec, fold, initial, cachingStrategy, AccessStrategy.LatestKnownEvent).Resolve
-        Backend.ContactPreferences.Service(log, resolve)
-=======
-        let resolver = Resolver(gateway, codec, fold, initial, CachingStrategy.NoCaching, AccessStrategy.Unoptimized)
-        Backend.ContactPreferences.create log resolver.Resolve
-    let createService log createGateway =
-        let resolver = Resolver(createGateway 1, codec, fold, initial, CachingStrategy.NoCaching, AccessStrategy.LatestKnownEvent)
-        Backend.ContactPreferences.create log resolver.Resolve
-    let createServiceWithLatestKnownEvent createGateway log cachingStrategy =
-        let resolver = Resolver(createGateway 1, codec, fold, initial, cachingStrategy, AccessStrategy.LatestKnownEvent)
-        Backend.ContactPreferences.create log resolver.Resolve
->>>>>>> 2f3cfaab
+        Backend.ContactPreferences.create log resolve
 
 #nowarn "1182" // From hereon in, we may have some 'unused' privates (the tests)
 
